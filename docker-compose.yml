--- conflicted
+++ resolved
@@ -1,38 +1,4 @@
 services:
-<<<<<<< HEAD
-=======
-
-  demo:
-    build:
-      context: ./back/demo
-      dockerfile: Dockerfile
-    ports:
-      - "3000:3000"
-    environment:
-      - PORT=3000
-    volumes:
-      - ./back/src/demo:/app
-    networks:
-      - app-network 
-
-  auth-service:
-    build:
-      context: ./back/auth-service
-      dockerfile: Dockerfile
-    env_file: ./back/auth-service/.env
-    ports:
-      - "3001:3001"
-    environment:
-      - AUTH_PORT=3001
-      - AUTH_DATABASE_URL=postgresql://${POSTGRES_USER}:${POSTGRES_PASSWORD}@auth-db:5432/auth_db?schema=public
-    depends_on:
-      - auth-db
-    volumes:
-      - ./back/auth-service:/app
-    networks:
-      - app-network
-
->>>>>>> 751e3399
   chat-service:
     build:
       context: ./back/chat-service
